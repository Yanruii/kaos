--- conflicted
+++ resolved
@@ -35,11 +35,7 @@
     if not isinstance(numeric_level, int):
         raise ValueError('Invalid log level: {}'.format(logging_level))
 
-<<<<<<< HEAD
-    # Create the logging directory if it doesnt exist
-=======
     # Create the logging directory if it doesn't exist
->>>>>>> 7e472a0f
     if not os.path.isdir(logging_directory):
         os.makedirs(logging_directory)
 
@@ -98,8 +94,4 @@
     logging.info("======= KAOS SHUTDOWN =======")
 
 
-<<<<<<< HEAD
-atexit.register(application_exit)
-=======
-atexit.register(application_exit)
->>>>>>> 7e472a0f
+atexit.register(application_exit)