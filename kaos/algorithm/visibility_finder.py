"""This module contains all functions required to perform the self adapting Hermite computations."""

from __future__ import division
import numpy as np
<<<<<<< HEAD
import mpmath
import mpmath as mp
mp.mp.dps = 100
=======
import mpmath as mpmath
>>>>>>> 4ea63baf

from .interpolator import Interpolator
from .coord_conversion import lla_to_eci
import matplotlib.pyplot as plt

class VisibilityFinder(object):

    """An adaptive visibility finder used to determine the visibility interval of a satellite."""

    def __init__(self, satellite_id, site, interval):
        """Args:
            sattelite_id (integer): Satellite ID in the database
            site (tuple:float): The site location as a lat/lon tuple
            interval (tuple:float): The search window as a start_time, end_time tuple
        """
        self.satellite_id = satellite_id
        self.site = site
        self.interval = interval

        self.sat_irp = Interpolator(satellite_id)


    def visibility(self, posix_time):
        """Calculate the visibility function of the satellite and the site at a given time.

        Args:
            posix_time (float): The time to evaluate the visibility function at

        Returns:
            The value of the visibility function evaluated at the provided time.
        """
        posix_time = float(posix_time)
        site_pos = np.array(lla_to_eci(self.site[0], self.site[1], 0, posix_time)[0]) * mp.mpf(1.0)
        site_normal_pos = site_pos/mpmath.norm(site_pos)
        sat_pos = self.sat_irp.interpolate(posix_time)[0]
        sat_site = np.subtract(sat_pos, site_pos)

        return mpmath.mpf(mpmath.fdot(sat_site, site_normal_pos) / mpmath.norm(sat_site))

    def visibility_first_derivative(self, time):
        """Calculate the derivative of the visibility function of the satellite and the site at a
        given time.

        Args:
            time (float): The UNIX time to evaluate the derivative visibility function at.

        Returns:
            The value of the visibility function evaluated at the provided time.
        """
<<<<<<< HEAD
        """
        sat_pos_vel = self.sat_irp.interpolate(float(time))
        site_pos_vel = lla_to_eci(self.site[0], self.site[1], 0, time)
        sat_site_pos = np.subtract(sat_pos_vel[0], site_pos_vel[0])
        sat_site_vel = np.subtract(sat_pos_vel[1], site_pos_vel[1])

        site_normal_pos = np.divide(site_pos_vel[0], mp.norm(site_pos_vel[0]))
        site_normal_vel = np.divide(site_pos_vel[1], mp.norm(site_pos_vel[1]))

        first_term = mp.mpf(((1.0 / mp.norm(sat_site_pos)) *
                             (mp.fdot(sat_site_vel, site_normal_pos) +
                              mp.fdot(sat_site_pos, site_normal_vel))))

        second_term = mp.mpf(((1.0 / (mp.norm(sat_site_pos) ** 3.0)) *
                              mp.fdot(sat_site_pos, sat_site_vel) *
                              mp.fdot(sat_site_pos, site_normal_pos)))
        """
=======
        mpmath.mp.dps = 50
>>>>>>> 4ea63baf
        real_function = lambda t:(self.visibility(t))
        return mpmath.diff(real_function, float(time), h=1)
        return  first_term - second_term

    def visibility_fourth_derivative(self, sub_interval):
        """Calculate the fourth derivative of the visibility function of the satellite and the site
        at a given time.

        Args:
            time (float): The time at which to evaluate the fourth derivative of the  visibility
                          function
            time_interval (tuple): A tuple containing the time stamps that mark the boundaries of
                                   the subinterval under consideration.

        Returns:
            The value of the visibility function evaluated at the provided time.

        Note:
            This function uses the approximation defined in the Rapid Satellite-to-Site Visibility
            paper.
        """
        #pylint: disable=too-many-locals
        start_time, end_time = sub_interval
        interval_length = end_time - start_time
        mid_time = start_time + (interval_length / 2)

        # In order to approximate the fourth order derivative, we need to evaluate both the
        # visibility function and its first derivative at 3 points:
        #   1- The interval start
        #   2- The interval midpoint
        #   3- The interval end
        visibility_start = mp.mpf(self.visibility(start_time))
        visibility_mid = mp.mpf(self.visibility(mid_time))
        visibility_end = mp.mpf(self.visibility(end_time))

        visibility_d_start = mp.mpf(self.visibility_first_derivative(start_time))
        visibility_d_mid = mp.mpf(self.visibility_first_derivative(mid_time))
        visibility_d_end = mp.mpf(self.visibility_first_derivative(end_time))

        # Calculating the a5 and a4 constants used in the approximation
        a5 = mp.mpf((((24.0 / (interval_length ** 5.0)) * (visibility_start - visibility_end)) +
              ((4.0 / (interval_length ** 4.0)) *
               (visibility_d_start + (4.0 * visibility_d_mid) + visibility_d_end))))

        # Since a4's computation is complex, it was split into several parts
        a4_first_term = mpmath.mpf(((4.0 / (interval_length ** 4.0)) *
                         (visibility_start + (4.0 * visibility_mid) + visibility_end)))
        a4_second_term = mpmath.mpf(((4.0 / (interval_length ** 4)) *
                          ((visibility_d_start * ((2.0 * start_time) + (3.0 * end_time))) +
                           ((10.0 * visibility_d_mid) * (start_time + end_time)) +
                           (visibility_d_end * ((3.0 * start_time) + (2.0 * end_time))))))
        a4_third_term = mpmath.mpf(((24.0 / (interval_length ** 5.0)) *
                         ((visibility_start * ((2.0 * start_time) + (3.0 * end_time))) -
                          (visibility_end * ((3.0 * start_time) + (2.0 * end_time))))))
        a4 = a4_first_term - a4_second_term - a4_third_term

        # Using the above co-efficients we can determine the approximation as per Eq 5 of the cited
        # paper
        if a5 > 0:
            return (120 * a5 * end_time) + (24 * a4)
        else:
            return (120 * a5 * start_time) + (24 * a4)

    def bound_time_step_error(self, interval, error):
        """Corrects the time step for the current sub interval as to mach error to the desired rate.

        Args:
            interval (tuple): The two UNIX timestamps that bound the desired sub-interval
            error (float): The desired approximate error in results

        Returns:
            The new time step to use in order to mach the approximate error.

        Note:
        """
        error = mpmath.mpf(error)
        # First we compute the maximum of the fourth derivative as per Eq 8 in the referenced
        # paper
        visibility_4_prime_max = self.visibility_fourth_derivative(interval)

        # Then we use the error and Eq 9 to calculate the new time_step.
        return mpmath.power((16.0 * error) / (visibility_4_prime_max / 24), 0.25)

    def find_approx_coeffs(self, start_time, end_time):
        """Calculates the coefficients of the Hermite approximation to the visibility function for a
        given interval.

        Args:
            start_timer (float): The UNIX time-stamp corresponding to the beginning of the period to
                                 be interpolated
            end_timer (float): The UNIX time-stamp corresponding to the end of the period to be
                               interpolated

        Returns:
            An array containing the coefficients for the Hermite approximation of the
            visibility function

        Note:
            The coefficients do not take into account the visibility angle theta.
        """
        time_step = mpmath.mpf(end_time - start_time)
        visibility_start = mpmath.mpf(self.visibility(start_time))
        visibility_end = mpmath.mpf(self.visibility(end_time))
        visibility_first_start = mpmath.mpf(self.visibility_first_derivative(start_time))
        visibility_first_end = mpmath.mpf(self.visibility_first_derivative(end_time))

        print ("start_time : ", start_time)
        # print ("visibility_start : ", visibility_start)
        # print ("visibility_end : ", visibility_end)
        # print ("visibility_first_start : ", visibility_first_start)
        # print ("visibility_first_end : ", visibility_first_end)

        # approximation_formula = lambda t:(
        #     ( ( (time_step + 2*(end_time-t)) * (mpmath.power((start_time-t),2)))/(mpmath.power(time_step,3))*(visibility_end)         ) +
        #     ( ( (time_step + 2*(t-start_time)) * (mpmath.power((end_time-t),2)))/(mpmath.power(time_step,3))*(visibility_start)       ) +
        #     ( ( (mpmath.power((t-start_time),2))*(t-end_time)                  )/(mpmath.power(time_step,2))*(visibility_first_end)   ) +
        #     ( ( (t-start_time)*(mpmath.power((t-end_time),2))                  )/(mpmath.power(time_step,2))*(visibility_first_start) )
        #  )


        const = (((-2 * (start_time ** 3) * visibility_start) / (time_step ** 3)) +
                 ((2 * (start_time ** 3) * visibility_end) / (time_step ** 3)) +
                 ((-1 * (start_time ** 2) * end_time * visibility_first_end) / (time_step ** 2)) +
                 ((-1 * 3 * (start_time ** 2) * visibility_start) / (time_step ** 2)) +
                 ((3 * (start_time ** 2) * visibility_end) / (time_step ** 2)) +
                 ((-1 * start_time * (end_time ** 2) * visibility_first_start) / (time_step ** 2)) +
                 visibility_start
                )

        t_coeffs = (((6 * (start_time ** 2) * visibility_start) / (time_step ** 3)) +
                    ((-1 * 6 * (start_time ** 2) * visibility_end) / (time_step ** 3)) +
                    (((start_time ** 2) * visibility_first_end) / (time_step ** 2)) +
                    ((2 * start_time * end_time * visibility_first_start) / (time_step ** 2)) +
                    ((2 * start_time * end_time * visibility_first_end) / (time_step ** 2)) +
                    ((6 * start_time * visibility_start) / (time_step ** 2)) +
                    ((-1 * 6 * start_time * visibility_end) / (time_step ** 2)) +
                    (((end_time ** 2) * visibility_first_start) / (time_step ** 2))
                   )

        t_2_coeffs = (((-1 * 6 * start_time * visibility_start) / (time_step ** 3)) +
                      ((6 * start_time * visibility_end) / (time_step ** 3)) +
                      ((-1 * start_time * visibility_first_start) / (time_step ** 2)) +
                      ((-1 * 2 * start_time * visibility_first_end) / (time_step ** 2)) +
                      ((-1 * 2 * end_time * visibility_first_start) / (time_step ** 2)) +
                      ((-1 * end_time * visibility_first_end) / (time_step ** 2)) +
                      ((-1 * 3 * visibility_start) / (time_step ** 2)) +
                      ((3 * visibility_end) / (time_step ** 2))
                     )

        t_3_coeffs = (((2 * visibility_start) / (time_step ** 3)) +
                      ((-1 * 2 * visibility_end) / (time_step ** 3)) +
                      ((visibility_first_start) / (time_step ** 2)) +
                      ((visibility_first_end) / (time_step ** 2))
                     )
        return [t_3_coeffs, t_2_coeffs, t_coeffs, const]

    def find_visibility(self, time_interval):
        """Given a sub interval, this function uses the adaptive Hermite interpolation method to
        calculate the roots of the visibility function and hence the visibility period.

        Args:
            time_interval (tuple): The subinterval over which the visibility period is to be
            calculated.

        """
        # Calculate angle of visibility theta.
<<<<<<< HEAD
        roots = []
        roots = mpmath.polyroots(self.find_approx_coeffs(*time_interval),maxsteps=2000, extraprec=110)
        self.find_approx_coeffs(*time_interval)
=======
        roots = mpmath.polyroots(self.find_approx_coeffs(*time_interval),maxsteps=2000, extraprec=110)
        # self.find_approx_coeffs(*time_interval)
>>>>>>> 4ea63baf

        #start_time, end_time = time_interval
        #time_step = mpmath.mpf(end_time - start_time)
        #visibility_start = mpmath.mpf(self.visibility(start_time))
        #visibility_end = mpmath.mpf(self.visibility(end_time))
        #visibility_first_start = mpmath.mpf(self.visibility_first_derivative(start_time))
        #visibility_first_end = mpmath.mpf(self.visibility_first_derivative(end_time))

<<<<<<< HEAD


        #approximation_formula = lambda t:( 
        #            ( ( (3*time_step*mpmath.power((t-start_time),2)) - (2*mpmath.power((t-start_time),3))                               )/(mpmath.power(time_step,3))*(visibility_end)         ) +
        #            ( ( (mpmath.power(time_step,3)) - (3*time_step*mpmath.power((t-start_time),2)) + (2*mpmath.power((t-start_time),3)) )/(mpmath.power(time_step,3))*(visibility_start)       ) +
        #            ( ( (mpmath.power((t-start_time),2))*(t-end_time)                                                                     )/(mpmath.power(time_step,2))*(visibility_first_end)   ) +
        #            ( ( (t-start_time)*(mpmath.power((t-end_time),2))                                                                     )/(mpmath.power(time_step,2))*(visibility_first_start) )
        #         )
        #roots = mpmath.findroot(approximation_formula, start_time)

        #real_function = lambda t:(self.visibility(t))
        #roots = mpmath.findroot(real_function, start_time, tol=0.007)      
=======
        # approximation_formula = lambda t:( 
        #             ( ( (3*time_step*mpmath.power((t-start_time),2)) - (2*mpmath.power((t-start_time),3))                               )/(mpmath.power(time_step,3))*(visibility_end)         ) +
        #             ( ( (mpmath.power(time_step,3)) - (3*time_step*mpmath.power((t-start_time),2)) + (2*mpmath.power((t-start_time),3)) )/(mpmath.power(time_step,3))*(visibility_start)       ) +
        #             ( ( (mpmath.power((t-start_time),2))*(t-end_time)                                                                     )/(mpmath.power(time_step,2))*(visibility_first_end)   ) +
        #             ( ( (t-start_time)*(mpmath.power((t-end_time),2))                                                                     )/(mpmath.power(time_step,2))*(visibility_first_start) )
        #          )
        # roots = mpmath.findroot(approximation_formula, start_time)  
>>>>>>> 4ea63baf

        return roots

    def determine_visibility(self, error=0.1, tolerance_ratio=0.1, max_iter=1000000):
        """Using the self adapting interpolation algorithm described in the cited paper, this
        function returns the subintervals for which the satellites have visibility.

        The accuracy of this function is tuned by changing:
            * error
            * tolerance_ratio
            * max_iter

        The error in each interpolation sub period is defined by an approximate error tolerance.
        This error tolerance is approximate since the algorithm will deem the accuracy sufficient
        when for a give interpolation sub period either:
            * The max number of iterations is exceeded
            * The tolerance ratio is exceeded

        Args:
            error (float, optional): Tolerance value of approximated error. Defaults to 0.01
            tolerance_ratio (float, optional): The tolerance ratio of the interval time step.
                                               Defaults to 0.1
            max_iter (int, optional): The maximum number of iterations per sub interval. Defaults to
                                      1000

        Returns:
            The subintervals over which the site is visible.

        Note:
            This function assumes a viewing angle of 180 degrees
        """
        start_time, end_time = self.interval

        # Initialize the algorithm variables
        subinterval_start = start_time
        # The subinterval_end is set to start the initial loop iteration
        subinterval_end = start_time
        # Defines the length of the initial subinterval (h)
        prev_time_step = 1000

        while subinterval_end < end_time:
            new_time_step_1 = prev_time_step
            # Hack loop since python does not support do-while
            iter_num = 0
            while True:
                subinterval_end = subinterval_start + new_time_step_1
                new_time_step_2 = self.bound_time_step_error((subinterval_start, subinterval_end),
<<<<<<< HEAD
                                                              error)
=======
                                                             error)
>>>>>>> 4ea63baf
                if (float(abs(new_time_step_2 - new_time_step_1)) / new_time_step_1) <= tolerance_ratio:
                    break

                if (iter_num >= max_iter) and (new_time_step_1 <= new_time_step_2):
                    break

                new_time_step_1 = new_time_step_2
                iter_num += 1

            # At this stage for the current interpolation stage the time step is sufficiently small
            # to keep the error low
            new_time_step = new_time_step_1
            subinterval_end = subinterval_start + new_time_step
            print(new_time_step)
            roots = self.find_visibility((subinterval_start, subinterval_end))
<<<<<<< HEAD
            error_val = (self.visibility_fourth_derivative((subinterval_start,subinterval_end)) * 
                         (1/mpmath.mpf(24)) * (1/mpmath.mpf(16)) * mpmath.power(mpmath.mpf(prev_time_step),4))

            print ("error value :")
            print (error_val)
            import pdb; pdb.set_trace()
            for root in roots[np.isreal(roots)]:
                if roots <= subinterval_end and roots >= subinterval_start :
                    print("ROOOOOOOOOOOOOOOOOOOOOOOOOOOOOOOOOT:")
=======
            for root in roots:
                if "j" not in str(root):
                    if root <= subinterval_end and root >= subinterval_start:
                        print("ROOT within interval:")
                        print(root)
>>>>>>> 4ea63baf
            print("=============================================================")
            # Set the start time and time step for the next interval
            subinterval_start = subinterval_end
            prev_time_step = new_time_step
        return []<|MERGE_RESOLUTION|>--- conflicted
+++ resolved
@@ -2,13 +2,8 @@
 
 from __future__ import division
 import numpy as np
-<<<<<<< HEAD
 import mpmath
 import mpmath as mp
-mp.mp.dps = 100
-=======
-import mpmath as mpmath
->>>>>>> 4ea63baf
 
 from .interpolator import Interpolator
 from .coord_conversion import lla_to_eci
@@ -42,11 +37,11 @@
         """
         posix_time = float(posix_time)
         site_pos = np.array(lla_to_eci(self.site[0], self.site[1], 0, posix_time)[0]) * mp.mpf(1.0)
-        site_normal_pos = site_pos/mpmath.norm(site_pos)
+        site_normal_pos = site_pos/mp.norm(site_pos)
         sat_pos = self.sat_irp.interpolate(posix_time)[0]
         sat_site = np.subtract(sat_pos, site_pos)
 
-        return mpmath.mpf(mpmath.fdot(sat_site, site_normal_pos) / mpmath.norm(sat_site))
+        return mp.mpf(mp.fdot(sat_site, site_normal_pos) / mp.norm(sat_site))
 
     def visibility_first_derivative(self, time):
         """Calculate the derivative of the visibility function of the satellite and the site at a
@@ -58,7 +53,9 @@
         Returns:
             The value of the visibility function evaluated at the provided time.
         """
-<<<<<<< HEAD
+
+
+        # TODO Understand why the analytical version of the first dirivative is broken
         """
         sat_pos_vel = self.sat_irp.interpolate(float(time))
         site_pos_vel = lla_to_eci(self.site[0], self.site[1], 0, time)
@@ -75,15 +72,13 @@
         second_term = mp.mpf(((1.0 / (mp.norm(sat_site_pos) ** 3.0)) *
                               mp.fdot(sat_site_pos, sat_site_vel) *
                               mp.fdot(sat_site_pos, site_normal_pos)))
-        """
-=======
-        mpmath.mp.dps = 50
->>>>>>> 4ea63baf
-        real_function = lambda t:(self.visibility(t))
-        return mpmath.diff(real_function, float(time), h=1)
+
         return  first_term - second_term
-
-    def visibility_fourth_derivative(self, sub_interval):
+        """
+
+        return mp.diff(self.visibility, float(time), h=1)
+
+    def visibility_fourth_derivative_max(self, sub_interval):
         """Calculate the fourth derivative of the visibility function of the satellite and the site
         at a given time.
 
@@ -120,27 +115,25 @@
 
         # Calculating the a5 and a4 constants used in the approximation
         a5 = mp.mpf((((24.0 / (interval_length ** 5.0)) * (visibility_start - visibility_end)) +
-              ((4.0 / (interval_length ** 4.0)) *
-               (visibility_d_start + (4.0 * visibility_d_mid) + visibility_d_end))))
+                     ((4.0 / (interval_length ** 4.0)) *
+                      (visibility_d_start + (4.0 * visibility_d_mid) + visibility_d_end))))
 
         # Since a4's computation is complex, it was split into several parts
-        a4_first_term = mpmath.mpf(((4.0 / (interval_length ** 4.0)) *
-                         (visibility_start + (4.0 * visibility_mid) + visibility_end)))
-        a4_second_term = mpmath.mpf(((4.0 / (interval_length ** 4)) *
-                          ((visibility_d_start * ((2.0 * start_time) + (3.0 * end_time))) +
-                           ((10.0 * visibility_d_mid) * (start_time + end_time)) +
-                           (visibility_d_end * ((3.0 * start_time) + (2.0 * end_time))))))
-        a4_third_term = mpmath.mpf(((24.0 / (interval_length ** 5.0)) *
-                         ((visibility_start * ((2.0 * start_time) + (3.0 * end_time))) -
-                          (visibility_end * ((3.0 * start_time) + (2.0 * end_time))))))
+        a4_first_term = mp.mpf(((4.0 / (interval_length ** 4.0)) *
+                                (visibility_start + (4.0 * visibility_mid) + visibility_end)))
+        a4_second_term = mp.mpf(((4.0 / (interval_length ** 4)) *
+                                 ((visibility_d_start * ((2.0 * start_time) + (3.0 * end_time))) +
+                                  ((10.0 * visibility_d_mid) * (start_time + end_time)) +
+                                  (visibility_d_end * ((3.0 * start_time) + (2.0 * end_time))))))
+        a4_third_term = mp.mpf(((24.0 / (interval_length ** 5.0)) *
+                                ((visibility_start * ((2.0 * start_time) + (3.0 * end_time))) -
+                                 (visibility_end * ((3.0 * start_time) + (2.0 * end_time))))))
+
         a4 = a4_first_term - a4_second_term - a4_third_term
 
         # Using the above co-efficients we can determine the approximation as per Eq 5 of the cited
         # paper
-        if a5 > 0:
-            return (120 * a5 * end_time) + (24 * a4)
-        else:
-            return (120 * a5 * start_time) + (24 * a4)
+        return max(abs((120 * a5 * start_time) + (24 * a4)), abs((120 * a5 * end_time) + (24 * a4)))
 
     def bound_time_step_error(self, interval, error):
         """Corrects the time step for the current sub interval as to mach error to the desired rate.
@@ -154,13 +147,12 @@
 
         Note:
         """
-        error = mpmath.mpf(error)
-        # First we compute the maximum of the fourth derivative as per Eq 8 in the referenced
+        # First we compute the maximum of the fourth derivative as per eq 8 in the referenced
         # paper
-        visibility_4_prime_max = self.visibility_fourth_derivative(interval)
-
-        # Then we use the error and Eq 9 to calculate the new time_step.
-        return mpmath.power((16.0 * error) / (visibility_4_prime_max / 24), 0.25)
+        visibility_4_prime_max = self.visibility_fourth_derivative_max(interval)
+
+        # Then we use the error and eq 9 to calculate the new time_step.
+        return mp.power((16.0 * mp.mpf(error)) / (visibility_4_prime_max / 24), 0.25)
 
     def find_approx_coeffs(self, start_time, end_time):
         """Calculates the coefficients of the Hermite approximation to the visibility function for a
@@ -184,20 +176,6 @@
         visibility_end = mpmath.mpf(self.visibility(end_time))
         visibility_first_start = mpmath.mpf(self.visibility_first_derivative(start_time))
         visibility_first_end = mpmath.mpf(self.visibility_first_derivative(end_time))
-
-        print ("start_time : ", start_time)
-        # print ("visibility_start : ", visibility_start)
-        # print ("visibility_end : ", visibility_end)
-        # print ("visibility_first_start : ", visibility_first_start)
-        # print ("visibility_first_end : ", visibility_first_end)
-
-        # approximation_formula = lambda t:(
-        #     ( ( (time_step + 2*(end_time-t)) * (mpmath.power((start_time-t),2)))/(mpmath.power(time_step,3))*(visibility_end)         ) +
-        #     ( ( (time_step + 2*(t-start_time)) * (mpmath.power((end_time-t),2)))/(mpmath.power(time_step,3))*(visibility_start)       ) +
-        #     ( ( (mpmath.power((t-start_time),2))*(t-end_time)                  )/(mpmath.power(time_step,2))*(visibility_first_end)   ) +
-        #     ( ( (t-start_time)*(mpmath.power((t-end_time),2))                  )/(mpmath.power(time_step,2))*(visibility_first_start) )
-        #  )
-
 
         const = (((-2 * (start_time ** 3) * visibility_start) / (time_step ** 3)) +
                  ((2 * (start_time ** 3) * visibility_end) / (time_step ** 3)) +
@@ -245,44 +223,8 @@
 
         """
         # Calculate angle of visibility theta.
-<<<<<<< HEAD
-        roots = []
-        roots = mpmath.polyroots(self.find_approx_coeffs(*time_interval),maxsteps=2000, extraprec=110)
-        self.find_approx_coeffs(*time_interval)
-=======
-        roots = mpmath.polyroots(self.find_approx_coeffs(*time_interval),maxsteps=2000, extraprec=110)
-        # self.find_approx_coeffs(*time_interval)
->>>>>>> 4ea63baf
-
-        #start_time, end_time = time_interval
-        #time_step = mpmath.mpf(end_time - start_time)
-        #visibility_start = mpmath.mpf(self.visibility(start_time))
-        #visibility_end = mpmath.mpf(self.visibility(end_time))
-        #visibility_first_start = mpmath.mpf(self.visibility_first_derivative(start_time))
-        #visibility_first_end = mpmath.mpf(self.visibility_first_derivative(end_time))
-
-<<<<<<< HEAD
-
-
-        #approximation_formula = lambda t:( 
-        #            ( ( (3*time_step*mpmath.power((t-start_time),2)) - (2*mpmath.power((t-start_time),3))                               )/(mpmath.power(time_step,3))*(visibility_end)         ) +
-        #            ( ( (mpmath.power(time_step,3)) - (3*time_step*mpmath.power((t-start_time),2)) + (2*mpmath.power((t-start_time),3)) )/(mpmath.power(time_step,3))*(visibility_start)       ) +
-        #            ( ( (mpmath.power((t-start_time),2))*(t-end_time)                                                                     )/(mpmath.power(time_step,2))*(visibility_first_end)   ) +
-        #            ( ( (t-start_time)*(mpmath.power((t-end_time),2))                                                                     )/(mpmath.power(time_step,2))*(visibility_first_start) )
-        #         )
-        #roots = mpmath.findroot(approximation_formula, start_time)
-
-        #real_function = lambda t:(self.visibility(t))
-        #roots = mpmath.findroot(real_function, start_time, tol=0.007)      
-=======
-        # approximation_formula = lambda t:( 
-        #             ( ( (3*time_step*mpmath.power((t-start_time),2)) - (2*mpmath.power((t-start_time),3))                               )/(mpmath.power(time_step,3))*(visibility_end)         ) +
-        #             ( ( (mpmath.power(time_step,3)) - (3*time_step*mpmath.power((t-start_time),2)) + (2*mpmath.power((t-start_time),3)) )/(mpmath.power(time_step,3))*(visibility_start)       ) +
-        #             ( ( (mpmath.power((t-start_time),2))*(t-end_time)                                                                     )/(mpmath.power(time_step,2))*(visibility_first_end)   ) +
-        #             ( ( (t-start_time)*(mpmath.power((t-end_time),2))                                                                     )/(mpmath.power(time_step,2))*(visibility_first_start) )
-        #          )
-        # roots = mpmath.findroot(approximation_formula, start_time)  
->>>>>>> 4ea63baf
+        roots = mpmath.polyroots(self.find_approx_coeffs(*time_interval), maxsteps=2000,
+                                 extraprec=110)
 
         return roots
 
@@ -323,19 +265,24 @@
         # Defines the length of the initial subinterval (h)
         prev_time_step = 1000
 
+        # Check if we began scanning in the begining of an access interval
+        sat_accesses = []
+        if self.visibility(start_time) > 0:
+            access_start = start_time
+        else:
+            access_start = None
+
         while subinterval_end < end_time:
             new_time_step_1 = prev_time_step
             # Hack loop since python does not support do-while
             iter_num = 0
             while True:
                 subinterval_end = subinterval_start + new_time_step_1
+
                 new_time_step_2 = self.bound_time_step_error((subinterval_start, subinterval_end),
-<<<<<<< HEAD
-                                                              error)
-=======
                                                              error)
->>>>>>> 4ea63baf
-                if (float(abs(new_time_step_2 - new_time_step_1)) / new_time_step_1) <= tolerance_ratio:
+                if ((float(abs(new_time_step_2 - new_time_step_1)) / new_time_step_1)
+                        <= tolerance_ratio):
                     break
 
                 if (iter_num >= max_iter) and (new_time_step_1 <= new_time_step_2):
@@ -348,27 +295,21 @@
             # to keep the error low
             new_time_step = new_time_step_1
             subinterval_end = subinterval_start + new_time_step
-            print(new_time_step)
-            roots = self.find_visibility((subinterval_start, subinterval_end))
-<<<<<<< HEAD
-            error_val = (self.visibility_fourth_derivative((subinterval_start,subinterval_end)) * 
-                         (1/mpmath.mpf(24)) * (1/mpmath.mpf(16)) * mpmath.power(mpmath.mpf(prev_time_step),4))
-
-            print ("error value :")
-            print (error_val)
-            import pdb; pdb.set_trace()
-            for root in roots[np.isreal(roots)]:
-                if roots <= subinterval_end and roots >= subinterval_start :
-                    print("ROOOOOOOOOOOOOOOOOOOOOOOOOOOOOOOOOT:")
-=======
+
+            roots = [root for root in self.find_visibility((subinterval_start, subinterval_end))
+                     if isinstance(root, mp.mpf) and root <= subinterval_end
+                     and root >= subinterval_start]
+
             for root in roots:
-                if "j" not in str(root):
-                    if root <= subinterval_end and root >= subinterval_start:
-                        print("ROOT within interval:")
-                        print(root)
->>>>>>> 4ea63baf
-            print("=============================================================")
+                if access_start is None:
+                    access_start = root
+                else:
+                    sat_accesses.append((access_start, root))
+                    access_start = None
+                    import pdb; pdb.set_trace()
+
             # Set the start time and time step for the next interval
             subinterval_start = subinterval_end
             prev_time_step = new_time_step
-        return []+
+        return sat_accesses