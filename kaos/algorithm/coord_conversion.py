--- conflicted
+++ resolved
@@ -10,7 +10,6 @@
 
 from ..constants import ELLIPSOID_A, ELLIPSOID_E
 from ..tuples import Vector3D
-
 
 
 def lla_to_ecef(lat_deg, lon_deg, alt=0):
@@ -107,27 +106,17 @@
 
     return (eci_pos, eci_vel)
 
-<<<<<<< HEAD
-def ecef_to_eci(ecef_coords, ecef_vel, posix_time):
+
+def ecef_to_eci(ecef_pos_list, ecef_vel_list, posix_time_list):
     """Converts a Cartesian vector in the ECCF to a GCRS frame at the given time.
     Args:
-        ecef_coords (tuple): A tuple of the cartesian coordinates of the object in the ECCF frame(m)
-        ecef_vel (tuple): A tuple of the velocity of the object in the EECF frame (m/s)
-        time_posix (int): reference frame time
-=======
-
-def ecef_to_eci(ecef_coords, ecef_vel, posix_time):
-    """Converts a Cartesian vector in the ECEF to a GCRS frame at the given time.
-
-    Args:
-        ecef_coords (tuple): A tuple of the cartesian coordinates of the object in the ECCF frame
-                             (m)
-        ecef_vel (tuple): A tuple of the velocity of the object in the ECEF frame (m/s)
+        ecef_pos_list (list of tuple): A tuple of the Cartesian coordinates of the object in the
+        ECCF frame (m)
+        ecef_vel_list (tuple): A tuple of the velocity of the object in the EECF frame (m/s)
         time_posix (int): reference frame time
 
->>>>>>> 46421e2e
     Returns:
-    A tuple of Vector3D(x,y,z):
+    A tuple of lists with Vector3D(x,y,z) elements:
         Position Vector:
             x = GCRS X-coordinate (m)
             y = GCRS Y-coordinate (m)
@@ -136,42 +125,27 @@
             x = GCRS X-velocity (m/s)
             y = GCRS Y-velocity (m/s)
             z = GCRS Z-velocity (m/s)
-<<<<<<< HEAD
-=======
 
->>>>>>> 46421e2e
     Note:
         Unlike the rest of the software that uses J2000 FK5, the ECI frame used here is
         GCRS; This can potentially introduce around 200m error for locations on surface of Earth.
     """
-<<<<<<< HEAD
 
-    posix_time = Time(posix_time, format='unix')
-    cart_diff = coordinates.CartesianDifferential(ecef_vel, unit='m/s', copy=False)
-    cart_rep = coordinates.CartesianRepresentation(ecef_coords, unit='m', differentials=cart_diff,
+    posix_time_list = Time(posix_time_list, format='unix')
+    cart_diff = coordinates.CartesianDifferential(ecef_vel_list, unit='m/s', copy=False)
+    cart_rep = coordinates.CartesianRepresentation(ecef_pos_list, unit='m', differentials=cart_diff,
                                                    copy=False)
-=======
-    posix_time = Time(posix_time, format='unix')
-    cart_diff = coordinates.CartesianDifferential(*ecef_vel, unit='m/s')
-    cart_rep = coordinates.CartesianRepresentation(*ecef_coords, unit='m', differentials=cart_diff)
->>>>>>> 46421e2e
 
-    ecef = coordinates.ITRS(cart_rep, obstime=posix_time)
-    gcrs = ecef.transform_to(coordinates.GCRS(obstime=posix_time))
+    ecef = coordinates.ITRS(cart_rep, obstime=posix_time_list)
+    gcrs = ecef.transform_to(coordinates.GCRS(obstime=posix_time_list))
 
     # pylint: disable=no-member
-<<<<<<< HEAD
-    positions = np_array(transpose(gcrs.cartesian.xyz.value),ndmin=2)
+    positions = np_array(transpose(gcrs.cartesian.xyz.value), ndmin=2)
     velocities = np_array(transpose(gcrs.cartesian.differentials.values()[0].d_xyz
-                                    .to(units.m / units.s).value),ndmin=2)
+                                    .to(units.m / units.s).value), ndmin=2)
     # pylint: enable=no-member
 
     ret_pos = [Vector3D(*pos) for pos in positions]
     ret_vel = [Vector3D(*vel) for vel in velocities]
 
-    return (ret_pos, ret_vel)
-=======
-    return (Vector3D(*gcrs.cartesian.xyz.value),
-            Vector3D(*gcrs.cartesian.differentials.values()[0].d_xyz.to(units.m / units.s).value))
-    # pylint: enable=no-member
->>>>>>> 46421e2e
+    return (ret_pos, ret_vel)