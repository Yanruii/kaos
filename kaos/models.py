""""Describes the object representation of the tables in the database."""

from flask_sqlalchemy import SQLAlchemy
from flask_validator import ValidateInteger
from .validators import ValidateString

DB = SQLAlchemy()

class SavableModel(object):
    """SQL Alchemy model mixin used to enable quick saving."""

    def save(self):
        """Save but do not commit the current model."""
        DB.session.add(self)

class ResponseHistory(SavableModel, DB.Model):
    """This table serves as a generic cache to save the results of past requests so that they can be
    quickly retrieved in the future.
    """
    __tablename__ = 'ResponseHistory'

    uid = DB.Column(DB.Integer, primary_key=True)
    response = DB.Column(DB.String, nullable=False)

    def __init__(self, response):
        self.response = response

    def __repr__(self):
        return '<Response History {}>'.format(self.uid)

    @classmethod
    def __declare_last__(cls):
        ValidateInteger(ResponseHistory.uid)
        ValidateString(ResponseHistory.response)

class SatelliteInfo(SavableModel, DB.Model):
    """This table holds all information about a specific satellite.

    The table holds the following information:
        platform_id:        Unique ID for the satellite
        platform_name:      The name of the satellite
        orbit_segments:     Time segments that the ephemeris records fall within
        orbit_records:      Satellite ephemeris records
    """
    __tablename__ = 'SatelliteInfo'

    platform_id = DB.Column(DB.Integer, primary_key=True)
    platform_name = DB.Column(DB.String(50), nullable=False)
    orbit_segments = DB.relationship("OrbitSegments", backref='satellite_info', lazy=True)
    orbit_records = DB.relationship("OrbitRecords", backref='satellite_info', lazy=True)

    @classmethod
    def __declare_last__(cls):
        ValidateInteger(SatelliteInfo.platform_id)
        ValidateString(SatelliteInfo.platform_name)

class OrbitSegments(SavableModel, DB.Model):
    """This table stores satellite ephemeris segment records which are collections of OrbitRecords
    in a given time period. These records are grouped together since some calculation must not use
    data that crosses segment boundaries.

    The table holds the following information:
        segment_id:     Unique ID for a particular time segment
        platform_id:    Unique ID for the satellite that owns this segment
        start_time:     Time in seconds since the Linux epoch that records in this segment start on
        end_time:       Time in seconds since the Linux epoch that records in this segment end on
        orbit_records:  Satellite ephemeris records that fall within the time segment and are owned
                        by the platform_id
    """
    __tablename__ = "OrbitSegments"

    segment_id = DB.Column(DB.Integer, primary_key=True)
    platform_id = DB.Column(DB.Integer, DB.ForeignKey('SatelliteInfo.platform_id'), nullable=False)
    start_time = DB.Column(DB.Float, nullable=False)
    end_time = DB.Column(DB.Float, nullable=False)
    orbit_records = DB.relationship("OrbitRecords", backref='orbit_segment', lazy=True)

    def __init__(self, response):
        self.response = response

    @classmethod
    def __declare_last__(cls):
        ValidateInteger(OrbitSegments.segment_id)
        ValidateInteger(OrbitSegments.platform_id)

    def get_db(self):
        return self

class OrbitRecords(SavableModel, DB.Model):
    """This table stores satellite ephemeris records at specific points in time.

    The table holds the following information:
        uid:            Unique ID for a particular record
        platform__id    Unique ID for the satellite that owns this record
        segment_id:     Unique ID for the time segment that the orbit record falls within
        time            Time in seconds since the Linux epoch
        position        A 3 dimensional position vector whose units are defined by the satellite
        velocity        A 3 dimensional velocity vector whose units are defined by the satellite
    """
    __tablename__ = "OrbitRecords"

    uid = DB.Column(DB.Integer, primary_key=True)
    platform_id = DB.Column(DB.Integer, DB.ForeignKey('SatelliteInfo.platform_id'), nullable=False)
    segment_id = DB.Column(DB.Integer, DB.ForeignKey('OrbitSegments.segment_id'), nullable=False)
    time = DB.Column(DB.Float, nullable=False)
    position = DB.Column(DB.ARRAY(DB.Float), nullable=False)
    velocity = DB.Column(DB.ARRAY(DB.Float), nullable=False)

    def __init__(self, response):
        self.response = response

    @classmethod
    def __declare_last__(cls):
<<<<<<< HEAD
        ValidateInteger(OrbitRecords.uid)
        ValidateInteger(OrbitRecords.time)

    def get_db(self):
        return self
=======
        ValidateInteger(OrbitRecords.uid)
>>>>>>> 8ecdfd9b
<|MERGE_RESOLUTION|>--- conflicted
+++ resolved
@@ -75,16 +75,10 @@
     end_time = DB.Column(DB.Float, nullable=False)
     orbit_records = DB.relationship("OrbitRecords", backref='orbit_segment', lazy=True)
 
-    def __init__(self, response):
-        self.response = response
-
     @classmethod
     def __declare_last__(cls):
         ValidateInteger(OrbitSegments.segment_id)
         ValidateInteger(OrbitSegments.platform_id)
-
-    def get_db(self):
-        return self
 
 class OrbitRecords(SavableModel, DB.Model):
     """This table stores satellite ephemeris records at specific points in time.
@@ -106,17 +100,6 @@
     position = DB.Column(DB.ARRAY(DB.Float), nullable=False)
     velocity = DB.Column(DB.ARRAY(DB.Float), nullable=False)
 
-    def __init__(self, response):
-        self.response = response
-
     @classmethod
     def __declare_last__(cls):
-<<<<<<< HEAD
-        ValidateInteger(OrbitRecords.uid)
-        ValidateInteger(OrbitRecords.time)
-
-    def get_db(self):
-        return self
-=======
-        ValidateInteger(OrbitRecords.uid)
->>>>>>> 8ecdfd9b
+        ValidateInteger(OrbitRecords.uid)