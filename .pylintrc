[MASTER]

# Disable the message, report, category or checker with the given id(s).
disable=too-few-public-methods,bad-continuation,old-style-class,no-init
# Disable member checking on runtime determined members that pylint cant detect
generated-members=DB.*

[REPORTS]

# Activate the evaluation score.
score=no


[BASIC]

# Good variable names which should always be accepted, separated by a comma
<<<<<<< HEAD
good-names=i, j, k, ex, Run, _, w, x, y, z, a4, a5
=======
good-names=i, j, k, ex, Run, _, w, x, y, z, f
>>>>>>> 498d24e5

# Maximum number of characters on a single line.
max-line-length=100

# Maximum number of lines in a module
max-module-lines=500<|MERGE_RESOLUTION|>--- conflicted
+++ resolved
@@ -14,11 +14,7 @@
 [BASIC]
 
 # Good variable names which should always be accepted, separated by a comma
-<<<<<<< HEAD
-good-names=i, j, k, ex, Run, _, w, x, y, z, a4, a5
-=======
-good-names=i, j, k, ex, Run, _, w, x, y, z, f
->>>>>>> 498d24e5
+good-names=i, j, k, ex, Run, _, w, x, y, z, f, a4, a5
 
 # Maximum number of characters on a single line.
 max-line-length=100
